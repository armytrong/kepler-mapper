--- conflicted
+++ resolved
@@ -3,8 +3,7 @@
 
 
 from kmapper import KeplerMapper
-
-<<<<<<< HEAD
+from kmapper import GraphNerve
 
 class TestLogging():
     """ Simple tests that confirm map completes at each logging level
@@ -25,10 +24,6 @@
         data = np.random.rand(100, 2)
         graph = mapper.map(data)
 
-=======
-from kmapper.kmapper import Cover
-from kmapper import GraphNerve
->>>>>>> 1ced7040
 
 class TestVisualize():
     def test_visualize_standalone_same(self, tmpdir):
@@ -80,43 +75,23 @@
     #       construct general simplicial complexes and
     #       something suitable for computing persistent homology
     def test_finds_a_link(self):
-<<<<<<< HEAD
-        mapper = KeplerMapper()
-
-        groups = {"a": [1, 2, 3, 4], "b": [1, 2, 3, 4]}
-        links = mapper._create_links(groups)
-=======
         nerve = GraphNerve()
         groups = {"a": [1,2,3,4], "b":[1,2,3,4]}
         links, _ = nerve(groups)
->>>>>>> 1ced7040
 
         assert "a" in links or "b" in links
         assert links["a"] == ["b"] or links["b"] == ["a"]
 
     def test_no_link(self):
-<<<<<<< HEAD
-        mapper = KeplerMapper()
-
-        groups = {"a": [1, 2, 3, 4], "b": [5, 6, 7]}
-        links = mapper._create_links(groups)
-=======
         nerve = GraphNerve()
         groups = {"a": [1,2,3,4], "b":[5,6,7]}
->>>>>>> 1ced7040
 
         links, _ = nerve(groups)
         assert not links
 
     def test_pass_through_result(self):
-<<<<<<< HEAD
-        mapper = KeplerMapper()
-
-        groups = {"a": [1], "b": [2]}
-=======
         nerve = GraphNerve()
         groups = {"a": [1], "b":[2]}
->>>>>>> 1ced7040
 
         res = dict()
         links, _ = nerve(groups)
