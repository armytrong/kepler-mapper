--- conflicted
+++ resolved
@@ -23,9 +23,6 @@
     format_mapper_data,
     build_histogram,
     graph_data_distribution,
-<<<<<<< HEAD
-)
-=======
     colorscale_default,
 )
 
@@ -64,7 +61,6 @@
 #     "#FF1400",
 #     "#FF0000",
 # ]
->>>>>>> 304750eb
 
 
 class KeplerMapper(object):
@@ -113,11 +109,7 @@
         X,
         projection="sum",
         scaler=preprocessing.MinMaxScaler(),
-<<<<<<< HEAD
-        distance_matrix=False,
-=======
         distance_matrix=None,
->>>>>>> 304750eb
     ):
         """Creates the projection/lens from a dataset. Input the data set. Specify a projection/lens type. Output the projected data/lens.
 
@@ -278,13 +270,9 @@
         scaler=preprocessing.MinMaxScaler(),
         distance_matrix=False,
     ):
-<<<<<<< HEAD
-        """Same as .project() but accepts lists for arguments so you can chain.
-=======
         """ Same as .project() but accepts lists for arguments so you can chain.
 
             Deprecated.
->>>>>>> 304750eb
 
         """
 
@@ -316,17 +304,9 @@
 
         if self.verbose > 0:
             print("..Composing projection pipeline of length %s:" % (len(projections)))
-<<<<<<< HEAD
-            print("Projections: %s\n\n" % ("\n".join(map(str, projections))))
-            print(
-                "Distance matrices: %s\n\n" % ("\n".join(map(str, distance_matrices)))
-            )
-            print("Scalers: %s\n\n" % ("\n".join(map(str, scalers))))
-=======
             print("\tProjections: %s" % ("\n\t\t".join(map(str, projections))))
             print("\tDistance matrices: %s" % ("\n".join(map(str, distance_matrices))))
             print("\tScalers: %s" % ("\n".join(map(str, scalers))))
->>>>>>> 304750eb
 
         # Pipeline Stack the projection functions
         lens = X
@@ -416,20 +396,12 @@
         # Deprecation warnings
         if nr_cubes is not None or overlap_perc is not None:
             warnings.warn(
-<<<<<<< HEAD
-                "Please supply km.Cover object. Explicitly passing in n_cubes/nr_cubes and overlap_perc will be deprecated in future releases. ",
-=======
                 "Deprecation Warning: Please supply km.Cover object. Explicitly passing in n_cubes/nr_cubes and overlap_perc will be deprecated in future releases. ",
->>>>>>> 304750eb
                 DeprecationWarning,
             )
         if coverer is not None:
             warnings.warn(
-<<<<<<< HEAD
-                "coverer has been renamed to `cover`. Please you `cover` from now on.",
-=======
                 "Deprecation Warning: coverer has been renamed to `cover`. Please use `cover` from now on.",
->>>>>>> 304750eb
                 DeprecationWarning,
             )
 
@@ -463,18 +435,12 @@
         # we consider clustering or skipping it.
         cluster_params = clusterer.get_params()
 
-<<<<<<< HEAD
-        min_cluster_samples = cluster_params.get("n_clusters", None)
-        if min_cluster_samples is None:
-            min_cluster_samples = cluster_params.get("min_cluster_size", 1)
-=======
         min_cluster_samples = cluster_params.get(
             "n_clusters",
             cluster_params.get(
                 "min_cluster_size", cluster_params.get("min_samples", 1)
             ),
         )
->>>>>>> 304750eb
 
         if self.verbose > 1:
             print(
@@ -495,11 +461,7 @@
 
             if self.verbose > 1:
                 print(
-<<<<<<< HEAD
-                    "There are %s points in cube_%s / %s"
-=======
                     "There are %s points in cube %s/%s"
->>>>>>> 304750eb
                     % (hypercube.shape[0], i, total_bins)
                 )
 
@@ -518,20 +480,11 @@
 
                 if self.verbose > 1:
                     print(
-<<<<<<< HEAD
-                        "Found %s clusters in cube_%s\n"
-                        % (
-                            np.unique(clusterer.labels_[clusterer.labels_ > -1]).shape[
-                                0
-                            ],
-                            i,
-=======
                         "   > Found %s clusters.\n"
                         % (
                             np.unique(
                                 cluster_predictions[cluster_predictions > -1]
                             ).shape[0]
->>>>>>> 304750eb
                         )
                     )
 
@@ -597,10 +550,7 @@
         lens=None,
         lens_names=[],
         show_tooltips=True,
-<<<<<<< HEAD
-=======
         nbins=10
->>>>>>> 304750eb
     ):
         """Generate a visualization of the simplicial complex mapper output. Turns the complex dictionary into a HTML/D3.js visualization
 
@@ -668,11 +618,7 @@
         color_function = init_color_function(graph, color_function)
 
         mapper_data = format_mapper_data(
-<<<<<<< HEAD
-            graph, color_function, X, X_names, lens, lens_names, custom_tooltips, env
-=======
             graph, color_function, X, X_names, lens, lens_names, custom_tooltips, env, nbins
->>>>>>> 304750eb
         )
 
         colorscale = colorscale_default
