from __future__ import division
import sys
import inspect
import json
import itertools
from collections import defaultdict
from datetime import datetime

import numpy as np
from sklearn import cluster, preprocessing, manifold, decomposition
from scipy.spatial import distance

from .nerve import GraphNerve

class Cover():
    """Helper class that defines the default covering scheme

    functions
    ---------
    cubes:          @property, returns an iterable of all bins in the cover.
    find_entries:   Find all entries in the input data that are in the given cube.

    """

    def __init__(self, data, dimensions=None, nr_cubes=10, overlap_perc=0.2):
        self.nr_cubes = nr_cubes
        self.overlap_perc = overlap_perc
        # self.nr_dimensions = data.shape[1]

        bounds = (np.min(data, axis=0), np.max(data, axis=0))

        # We chop up the min-max column ranges into 'nr_cubes' parts
        self.chunk_dist = (bounds[1] - bounds[0]) / nr_cubes

        # We calculate the overlapping windows distance
        self.overlap_dist = overlap_perc * self.chunk_dist

        # We find our starting point
        self.d = bounds[0]

        # Use a dimension index array on the projected X
        # (For now this uses the entire dimensionality, but we keep for experimentation)
        if dimensions is None:
            self.di = np.array(range(data.shape[1]))
        else:
            self.di = dimensions

        self.nr_dimensions = len(self.di)

    def find_entries(self, data, cube):
        """Find all entries in data that are in the given cube

        Input:      data, cube (an item from the list of cubes provided by `cover.cubes`)
        Output:     all entries in data that are in cube.
        """

        chunk = self.chunk_dist[self.di]
        overlap = self.overlap_dist[self.di]
        lower_bound = self.d[self.di] + (cube * chunk)
        upper_bound = lower_bound + chunk + overlap

        # Slice the hypercube
        # the +1 accounts for a new column of indices
        entries = (data[:, self.di] >= lower_bound) & \
                  (data[:, self.di] < upper_bound)

        hypercube = data[np.invert(np.any(entries == False, axis=1))]

        return hypercube

    @property
    def cubes(self):
        return self._cube_coordinates_all()

    # Helper functions
    def _cube_coordinates_all(self):
        # Helper function to get origin coordinates for our intervals/hypercubes
        # Useful for looping no matter the number of cubes or dimensions
        # Example:   	if there are 4 cubes per dimension and 3 dimensions
        #       		return the bottom left (origin) coordinates of 64 hypercubes,
        #       		as a sorted list of Numpy arrays
        # TODO: elegance-ify...
        # TODO: This breaks for high dimensions
        l = []
        for x in range(self.nr_cubes):
            l += [x] * self.nr_dimensions

        coordinates = [np.array(list(f)) for f in sorted(
            set(itertools.permutations(l, self.nr_dimensions)))]

        return coordinates


class KeplerMapper(object):
    """With this class you can build topological networks from (high-dimensional) data.

    1)   	Fit a projection/lens/function to a dataset and transform it.
                For instance "mean_of_row(x) for x in X"
    2)   	Map this projection with overlapping intervals/hypercubes.
                Cluster the points inside the interval
                (Note: we cluster on the inverse image/original data to lessen projection loss).
                If two clusters/nodes have the same members (due to the overlap), then:
                connect these with an edge.
    3)  	Visualize the network using HTML and D3.js.

    functions
    ---------
    fit_transform:   Create a projection (lens) from a dataset
    map:         	Apply Mapper algorithm on this projection and build a simplicial complex
    visualize:    	Turns the complex dictionary into a HTML/D3.js visualization
    """

    def __init__(self, verbose=0):
        self.verbose = verbose
        self.chunk_dist = []
        self.overlap_dist = []
        self.d = []
        self.projection = None
        self.scaler = None
        self._create_links = None

    def fit_transform(self, X, projection="sum", scaler=preprocessing.MinMaxScaler(), distance_matrix=False):
        """Creates the projection/lens from X.

        Input:      X. Input features as a numpy array.
        Output:     projected_X. original data transformed to a projection (lens).

        parameters
        ----------
        projection:   Projection parameter is either a string,
                      a scikit class with fit_transform, like manifold.TSNE(),
                      or a list of dimension indices.
        scaler:       if None, do no scaling, else apply scaling to the projection
                      Default: Min-Max scaling
        """
        self.inverse = X
        self.scaler = scaler
        self.projection = str(projection)
        self.distance_matrix = distance_matrix

        # If distance_matrix is a scipy.spatial.pdist string, we create a square distance matrix
        # from the vectors, before applying a projection.
        if self.distance_matrix in ["braycurtis",
                                    "canberra",
                                    "chebyshev",
                                    "cityblock",
                                    "correlation",
                                    "cosine",
                                    "dice",
                                    "euclidean",
                                    "hamming",
                                    "jaccard",
                                    "kulsinski",
                                    "mahalanobis",
                                    "matching",
                                    "minkowski",
                                    "rogerstanimoto",
                                    "russellrao",
                                    "seuclidean",
                                    "sokalmichener",
                                    "sokalsneath",
                                    "sqeuclidean",
                                    "yule"]:
            X = distance.squareform(distance.pdist(X, metric=distance_matrix))
            if self.verbose > 0:
                print("Created distance matrix, shape: %s, with distance metric `%s`" %
                      (X.shape, distance_matrix))

        # Detect if projection is a class (for scikit-learn)
        try:
            p = projection.get_params()
            reducer = projection
            if self.verbose > 0:
                try:
                    projection.set_params(**{"verbose": self.verbose})
                except:
                    pass
                print("\n..Projecting data using: \n\t%s\n" % str(projection))
            X = reducer.fit_transform(X)
        except:
            pass

        # Detect if projection is a string (for standard functions)
        if isinstance(projection, str):
            if self.verbose > 0:
                print("\n..Projecting data using: %s" % (projection))
            # Stats lenses
            if projection == "sum":  # sum of row
                X = np.sum(X, axis=1).reshape((X.shape[0], 1))
            if projection == "mean":  # mean of row
                X = np.mean(X, axis=1).reshape((X.shape[0], 1))
            if projection == "median":  # mean of row
                X = np.median(X, axis=1).reshape((X.shape[0], 1))
            if projection == "max":  # max of row
                X = np.max(X, axis=1).reshape((X.shape[0], 1))
            if projection == "min":  # min of row
                X = np.min(X, axis=1).reshape((X.shape[0], 1))
            if projection == "std":  # std of row
                X = np.std(X, axis=1).reshape((X.shape[0], 1))
            if projection == "l2norm":
                X = np.linalg.norm(X, axis=1).reshape((X.shape[0], 1))

            if projection == "dist_mean":  # Distance of x to mean of X
                X_mean = np.mean(X, axis=0)
                X = np.sum(np.sqrt((X - X_mean)**2),
                           axis=1).reshape((X.shape[0], 1))

            if "knn_distance_" in projection:
                n_neighbors = int(projection.split("_")[2])
                if self.distance_matrix:  # We use the distance matrix for finding neighbors
                    X = np.sum(np.sort(X, axis=1)[:, :n_neighbors], axis=1).reshape(
                        (X.shape[0], 1))
                else:
                    from sklearn import neighbors
                    nn = neighbors.NearestNeighbors(n_neighbors=n_neighbors)
                    nn.fit(X)
                    X = np.sum(nn.kneighbors(X, n_neighbors=n_neighbors, return_distance=True)[
                               0], axis=1).reshape((X.shape[0], 1))

        # Detect if projection is a list (with dimension indices)
        if isinstance(projection, list):
            if self.verbose > 0:
                print("\n..Projecting data using: %s" % (str(projection)))
            X = X[:, np.array(projection)]

        # Scaling
        if scaler is not None:
            if self.verbose > 0:
                print("\n..Scaling with: %s\n" % str(scaler))
            X = scaler.fit_transform(X)

        return X

<<<<<<< HEAD
    def map(self, projected_X, inverse_X=None, clusterer=cluster.DBSCAN(eps=0.5, min_samples=3), nr_cubes=10, overlap_perc=0.1, nerve=GraphNerve()):
=======
    def map(self, projected_X, inverse_X=None, clusterer=cluster.DBSCAN(eps=0.5, min_samples=3), nr_cubes=10, overlap_perc=0.1, nerve=GraphNerve):
>>>>>>> fdcbec4f
        """This maps the data to a simplicial complex. Returns a dictionary with nodes and links.

        Input:    projected_X. A Numpy array with the projection/lens.
        Output:    complex. A dictionary with "nodes", "links" and "meta information"

        parameters
        ----------
        projected_X  	projected_X. A Numpy array with the projection/lens. Required.
        inverse_X    	Numpy array or None. If None then the projection itself is used for clustering.
        clusterer    	Scikit-learn API compatible clustering algorithm. Default: DBSCAN
        nr_cubes    	Int. The number of intervals/hypercubes to create.
        overlap_perc  Float. The percentage of overlap "between" the intervals/hypercubes.
        """

        start = datetime.now()

        nodes = defaultdict(list)
        links = defaultdict(list)
        meta = defaultdict(list)
        graph = {}

        # If inverse image is not provided, we use the projection as the inverse image (suffer projection loss)
        if inverse_X is None:
            inverse_X = projected_X

        if self.verbose > 0:
            print("Mapping on data shaped %s using lens shaped %s\n" %
                  (str(inverse_X.shape), str(projected_X.shape)))

        # Prefix'ing the data with ID's
        ids = np.array([x for x in range(projected_X.shape[0])])
        projected_X = np.c_[ids, projected_X]
        inverse_X = np.c_[ids, inverse_X]

        # Use a dimension index array on the projected X
        # (For now this uses the entire dimensionality, but we keep for experimentation)
        # exclude the index column
        di = np.array(range(1, projected_X.shape[1]))

        # Define codomain cover
        #   - once there are more types of covers, this will be user set
        cover = Cover(projected_X,
                      dimensions=di,
                      nr_cubes=nr_cubes,
                      overlap_perc=overlap_perc)
        cubes = cover.cubes

        # Algo's like K-Means, have a set number of clusters. We need this number
        # to adjust for the minimal number of samples inside an interval before
        # we consider clustering or skipping it.
        cluster_params = clusterer.get_params()
        min_cluster_samples = cluster_params.get("n_clusters", 1)

        if self.verbose > 1:
            print("Minimal points in hypercube before clustering: %d" %
                  (min_cluster_samples))

        # Subdivide the projected data X in intervals/hypercubes with overlap
        if self.verbose > 0:
            cubes = list(cubes)  # extract list from generator
            total_cubes = len(cubes)
            print("Creating %s hypercubes." % total_cubes)

        for i, cube in enumerate(cubes):
            # Slice the hypercube
            hypercube = cover.find_entries(projected_X, cube)

            if self.verbose > 1:
                print("There are %s points in cube_%s / %s with starting range %s" %
                      (hypercube.shape[0], i, total_cubes, cover.d[di] + (cube * cover.chunk_dist[di])))

            # If at least min_cluster_samples samples inside the hypercube
            if hypercube.shape[0] >= min_cluster_samples:

                # Cluster the data point(s) in the cube, skipping the id-column
                # Note that we apply clustering on the inverse image (original data samples) that fall inside the cube.
                inverse_x = inverse_X[[int(nn) for nn in hypercube[:, 0]]]

                clusterer.fit(inverse_x[:, 1:])

                if self.verbose > 1:
                    print("Found %s clusters in cube_%s\n" % (
                        np.unique(clusterer.labels_[clusterer.labels_ > -1]).shape[0], i))

                # TODO: I think this loop could be improved by turning inside out:
                #           - partition points according to each cluster
                # Now for every (sample id in cube, predicted cluster label)
                for a in np.c_[hypercube[:, 0], clusterer.labels_]:
                    if a[1] != -1:  # if not predicted as noise

                        # TODO: allow user supplied label
                        #   - where all those extra values necessary?
                        cluster_id = "cube{}_cluster{}".format(i, int(a[1]))

                        # Append the member id's as integers
                        nodes[cluster_id].append(int(a[0]))
                        meta[cluster_id] = {
                            "size": hypercube.shape[0], "coordinates": cube}
            else:
                if self.verbose > 1:
                    print("Cube_%s is empty.\n" % (i))

        links, simplices = nerve(nodes, links)

        graph["nodes"] = nodes
        graph["links"] = links
        graph["simplices"] = simplices
        graph["meta_data"] = {
            "projection": self.projection if self.projection else "custom",
            "nr_cubes": nr_cubes,
            "overlap_perc": overlap_perc,
            "clusterer": str(clusterer),
            "scaler": str(self.scaler)
        }
        graph["meta_nodes"] = meta

        # Reporting
        if self.verbose > 0:
            self._summary(graph, str(datetime.now() - start))

        return graph

    def _summary(self, graph, time):
        links = graph["links"]
        nodes = graph["nodes"]
        nr_links = sum(len(v) for k, v in links.items())

        print("\nCreated %s edges and %s nodes in %s." %
              (nr_links, len(nodes), time))


    def visualize(self, complex, color_function="", path_html="mapper_visualization_output.html", title="My Data",
                  graph_link_distance=30, graph_gravity=0.1, graph_charge=-120, custom_tooltips=None, width_html=0,
                  height_html=0, show_tooltips=True, show_title=True, show_meta=True, save_file=True):
        """Turns the dictionary 'complex' in a html file with d3.js

        Input:      complex. Dictionary (output from calling .map())
        Output:      a HTML page saved as a file in 'path_html'.

        parameters
        ----------
        color_function    	string. Not fully implemented. Default: "" (distance to origin)
        path_html        		file path as string. Where to save the HTML page.
        title          		string. HTML page document title and first heading.
        graph_link_distance  	int. Edge length.
        graph_gravity     	float. "Gravity" to center of layout.
        graph_charge      	int. charge between nodes.
        custom_tooltips   	None or Numpy Array. You could use "y"-label array for this.
        width_html        	int. Width of canvas. Default: 0 (full width)
        height_html       	int. Height of canvas. Default: 0 (full height)
        show_tooltips     	bool. default:True
        show_title      		bool. default:True
        show_meta        		bool. default:True
        """
        # Format JSON for D3 graph
        json_s = {}
        json_s["nodes"] = []
        json_s["links"] = []
        k2e = {}  # a key to incremental int dict, used for id's when linking

        meta_data = complex["meta_data"]

        for e, k in enumerate(complex["nodes"]):
            # Tooltip and node color formatting, TODO: de-mess-ify
            if custom_tooltips is not None:
                tooltip_s = "<h2>Cluster %s</h2> Contains %s members.<br>%s" % (k, len(
                    complex["nodes"][k]), " ".join([str(f) for f in custom_tooltips[complex["nodes"][k]]]))
                if color_function == "average_signal_cluster":
                    tooltip_i = int(((sum([f for f in custom_tooltips[complex["nodes"][k]]]
                                          ) / len(custom_tooltips[complex["nodes"][k]])) * 30))
                    json_s["nodes"].append({"name": str(k), "tooltip": tooltip_s, "group": 2 * int(
                        np.log(len(complex["nodes"][k]))), "color": str(tooltip_i)})
                else:
                    json_s["nodes"].append({"name": str(k), "tooltip": tooltip_s, "group": 2 * int(np.log(
                        len(complex["nodes"][k]))), "color": str(complex["meta_nodes"][k]["coordinates"][0])})
            else:
                tooltip_s = "<h2>Cluster %s</h2>Contains %s members." % (
                    k, len(complex["nodes"][k]))
                json_s["nodes"].append({"name": str(k), "tooltip": tooltip_s, "group": 2 * int(np.log(
                    len(complex["nodes"][k]))), "color": str(complex["meta_nodes"][k]["coordinates"][0])})
            k2e[k] = e
        for k in complex["links"]:
            for link in complex["links"][k]:
                json_s["links"].append(
                    {"source": k2e[k], "target": k2e[link], "value": 1})

        # Width and height of graph in HTML output
        if width_html == 0:
            width_css = "100%"
            width_js = 'document.getElementById("holder").offsetWidth-20'
        else:
            width_css = "%spx" % width_html
            width_js = "%s" % width_html
        if height_html == 0:
            height_css = "100%"
            height_js = 'document.getElementById("holder").offsetHeight-20'
        else:
            height_css = "%spx" % height_html
            height_js = "%s" % height_html

        # Whether to show certain UI elements or not
        if show_tooltips == False:
            tooltips_display = "display: none;"
        else:
            tooltips_display = ""

        if show_meta == False:
            meta_display = "display: none;"
        else:
            meta_display = ""

        if show_title == False:
            title_display = "display: none;"
        else:
            title_display = ""

        html = """<!DOCTYPE html>
    <meta charset="utf-8">
    <meta name="generator" content="KeplerMapper">
    <title>%s | KeplerMapper</title>
    <link href='https://fonts.googleapis.com/css?family=Roboto:700,300' rel='stylesheet' type='text/css'>
    <style>
    * {margin: 0; padding: 0;}
    html { height: 100%%;}
    body {background: #111; height: 100%%; font: 100 16px Roboto, Sans-serif;}
    .link { stroke: #999; stroke-opacity: .333;  }
    .divs div { border-radius: 50%%; background: red; position: absolute; }
    .divs { position: absolute; top: 0; left: 0; }
    #holder { position: relative; width: %s; height: %s; background: #111; display: block;}
    h1 { %s padding: 20px; color: #fafafa; text-shadow: 0px 1px #000,0px -1px #000; position: absolute; font: 300 30px Roboto, Sans-serif;}
    h2 { text-shadow: 0px 1px #000,0px -1px #000; font: 700 16px Roboto, Sans-serif;}
    .meta {  position: absolute; opacity: 0.9; width: 220px; top: 80px; left: 20px; display: block; %s background: #000; line-height: 25px; color: #fafafa; border: 20px solid #000; font: 100 16px Roboto, Sans-serif;}
    div.tooltip { position: absolute; width: 380px; display: block; %s padding: 20px; background: #000; border: 0px; border-radius: 3px; pointer-events: none; z-index: 999; color: #FAFAFA;}
    }
    </style>
    <body>
    <div id="holder">
      <h1>%s</h1>
      <p class="meta">
      <b>Lens</b><br>%s<br><br>
      <b>Cubes per dimension</b><br>%s<br><br>
      <b>Overlap percentage</b><br>%s%%<br><br>
      <b>Color Function</b><br>%s( %s )<br><br>
      <b>Clusterer</b><br>%s<br><br>
      <b>Scaler</b><br>%s
      </p>
    </div>
    <script src="https://cdnjs.cloudflare.com/ajax/libs/d3/3.5.5/d3.min.js"></script>
    <script>
    var width = %s,
      height = %s;
    var color = d3.scale.ordinal()
      .domain(["0","1", "2", "3", "4", "5", "6", "7", "8", "9", "10", "11", "12", "13","14","15","16","17","18","19","20","21","22","23","24","25","26","27","28","29","30"])
      .range(["#FF0000","#FF1400","#FF2800","#FF3c00","#FF5000","#FF6400","#FF7800","#FF8c00","#FFa000","#FFb400","#FFc800","#FFdc00","#FFf000","#fdff00","#b0ff00","#65ff00","#17ff00","#00ff36","#00ff83","#00ffd0","#00e4ff","#00c4ff","#00a4ff","#00a4ff","#0084ff","#0064ff","#0044ff","#0022ff","#0002ff","#0100ff","#0300ff","#0500ff"]);
    var force = d3.layout.force()
      .charge(%s)
      .linkDistance(%s)
      .gravity(%s)
      .size([width, height]);
    var svg = d3.select("#holder").append("svg")
      .attr("width", width)
      .attr("height", height);
    var div = d3.select("#holder").append("div")
      .attr("class", "tooltip")
      .style("opacity", 0.0);
    var divs = d3.select('#holder').append('div')
      .attr('class', 'divs')
      .attr('style', function(d) { return 'overflow: hidden; width: ' + width + 'px; height: ' + height + 'px;'; });
      graph = %s;
      force
        .nodes(graph.nodes)
        .links(graph.links)
        .start();
      var link = svg.selectAll(".link")
        .data(graph.links)
        .enter().append("line")
        .attr("class", "link")
        .style("stroke-width", function(d) { return Math.sqrt(d.value); });
      var node = divs.selectAll('div')
      .data(graph.nodes)
        .enter().append('div')
        .on("mouseover", function(d) {
          div.transition()
            .duration(200)
            .style("opacity", .9);
          div .html(d.tooltip + "<br/>")
            .style("left", (d3.event.pageX + 100) + "px")
            .style("top", (d3.event.pageY - 28) + "px");
          })
        .on("mouseout", function(d) {
          div.transition()
            .duration(500)
            .style("opacity", 0);
        })
        .call(force.drag);
      node.append("title")
        .text(function(d) { return d.name; });
      force.on("tick", function() {
      link.attr("x1", function(d) { return d.source.x; })
        .attr("y1", function(d) { return d.source.y; })
        .attr("x2", function(d) { return d.target.x; })
        .attr("y2", function(d) { return d.target.y; });
      node.attr("cx", function(d) { return d.x; })
        .attr("cy", function(d) { return d.y; })
        .attr('style', function(d) { return 'width: ' + (d.group * 2) + 'px; height: ' + (d.group * 2) + 'px; ' + 'left: '+(d.x-(d.group))+'px; ' + 'top: '+(d.y-(d.group))+'px; background: '+color(d.color)+'; box-shadow: 0px 0px 3px #111; box-shadow: 0px 0px 33px '+color(d.color)+', inset 0px 0px 5px rgba(0, 0, 0, 0.2);'})
        ;
      });
    </script>""" % (title, width_css, height_css, title_display, meta_display, tooltips_display, title, meta_data["projection"], meta_data['nr_cubes'], meta_data['overlap_perc'] * 100, color_function, meta_data["projection"], meta_data["clusterer"], meta_data["scaler"], width_js, height_js, graph_charge, graph_link_distance, graph_gravity, json.dumps(json_s))

        if save_file:
            with open(path_html, "wb") as outfile:
                outfile.write(html.encode("utf-8"))
            if self.verbose > 0:
                print("\nWrote d3.js graph to '%s'" % path_html)

        return html

    def data_from_cluster_id(self, cluster_id, graph, data):
        """Returns the original data of each cluster member for a given cluster ID

        Input: cluster_id. Integer. ID of the cluster.
               graph. Dict. The resulting dictionary after applying map()
               data. Numpy array. Original dataset. Accepts both 1-D and 2-D array.
        Output: rows of cluster member data as Numpy array.
        """
        if cluster_id in graph["nodes"]:
            cluster_members = graph["nodes"][cluster_id]
            cluster_members_data = data[cluster_members]
            return cluster_members_data
        else:
            return np.array([])<|MERGE_RESOLUTION|>--- conflicted
+++ resolved
@@ -117,7 +117,6 @@
         self.d = []
         self.projection = None
         self.scaler = None
-        self._create_links = None
 
     def fit_transform(self, X, projection="sum", scaler=preprocessing.MinMaxScaler(), distance_matrix=False):
         """Creates the projection/lens from X.
@@ -231,11 +230,7 @@
 
         return X
 
-<<<<<<< HEAD
     def map(self, projected_X, inverse_X=None, clusterer=cluster.DBSCAN(eps=0.5, min_samples=3), nr_cubes=10, overlap_perc=0.1, nerve=GraphNerve()):
-=======
-    def map(self, projected_X, inverse_X=None, clusterer=cluster.DBSCAN(eps=0.5, min_samples=3), nr_cubes=10, overlap_perc=0.1, nerve=GraphNerve):
->>>>>>> fdcbec4f
         """This maps the data to a simplicial complex. Returns a dictionary with nodes and links.
 
         Input:    projected_X. A Numpy array with the projection/lens.
